--- conflicted
+++ resolved
@@ -13,13 +13,8 @@
       matrix:
         python-version: ['3.7', '3.8', '3.9', '3.10']
     steps:
-<<<<<<< HEAD
-    - uses: actions/checkout@v2
+    - uses: actions/checkout@v3
     - uses: actions/setup-python@v3
-=======
-    - uses: actions/checkout@v3
-    - uses: actions/setup-python@v2
->>>>>>> 17b7cf4a
       with:
         python-version: ${{ matrix.python-version }}
     - run: pip install multimethod pytest-cov
@@ -30,13 +25,8 @@
   lint:
     runs-on: ubuntu-latest
     steps:
-<<<<<<< HEAD
-    - uses: actions/checkout@v2
+    - uses: actions/checkout@v3
     - uses: actions/setup-python@v3
-=======
-    - uses: actions/checkout@v3
-    - uses: actions/setup-python@v2
->>>>>>> 17b7cf4a
       with:
         python-version: 3.x
     - run: pip install black[jupyter] flake8 mypy
@@ -45,13 +35,8 @@
   docs:
     runs-on: ubuntu-latest
     steps:
-<<<<<<< HEAD
-    - uses: actions/checkout@v2
+    - uses: actions/checkout@v3
     - uses: actions/setup-python@v3
-=======
-    - uses: actions/checkout@v3
-    - uses: actions/setup-python@v2
->>>>>>> 17b7cf4a
       with:
         python-version: 3.x
     - run: pip install -r docs/requirements.in
